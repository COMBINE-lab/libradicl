/*
 * Copyright (c) 2020-2024 COMBINE-lab.
 *
 * This file is part of libradicl
 * (see https://www.github.com/COMBINE-lab/libradicl).
 *
 * License: 3-clause BSD, see https://opensource.org/licenses/BSD-3-Clause
 */
<<<<<<< HEAD
pub(crate) const MAX_REF_NAME_LEN: usize = 65535;
=======

//! Constants relevant for the `RAD` format

pub(crate) const MAX_REF_NAME_LEN: usize = 65536;
>>>>>>> c71d9663
<|MERGE_RESOLUTION|>--- conflicted
+++ resolved
@@ -6,11 +6,6 @@
  *
  * License: 3-clause BSD, see https://opensource.org/licenses/BSD-3-Clause
  */
-<<<<<<< HEAD
-pub(crate) const MAX_REF_NAME_LEN: usize = 65535;
-=======
 
 //! Constants relevant for the `RAD` format
-
-pub(crate) const MAX_REF_NAME_LEN: usize = 65536;
->>>>>>> c71d9663
+pub(crate) const MAX_REF_NAME_LEN: usize = 65536;