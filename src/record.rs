/*
 * Copyright (c) 2020-2024 COMBINE-lab.
 *
 * This file is part of libradicl
 * (see https://www.github.com/COMBINE-lab/libradicl).
 *
 * License: 3-clause BSD, see https://opensource.org/licenses/BSD-3-Clause
 */

//! This module contains types and traits related to RAD records, including the
//! traits for [MappedRecord]s and [RecordContext]s. It also defines concrete types
//! implementing these traits for `alevin-fry` and `piscem-infer`.

use crate::{
    io as rad_io,
    rad_types::{MappedFragmentOrientation, MappingType, RadIntId, RadType, TagSection},
    utils,
};
use anyhow::{self, bail, Context};
use bio_types::strand::*;
use scroll::Pread;
use std::io::{Read, Write};
use std::mem;

/// A concrete struct representing a [MappedRecord]
/// for reads processed upstream with `piscem` (or `salmon alevin`).
/// This represents the set of alignments and relevant information
/// for a basic alevin-fry record.
#[derive(Clone, Debug, PartialEq, Eq)]
pub struct AlevinFryReadRecord {
    pub bc: u64,
    pub umi: u64,
    pub dirs: Vec<bool>,
    pub refs: Vec<u32>,
}

/// A concrete struct representing a [MappedRecord] for
/// reads processed upstream with `piscem`. This represents a set of
/// alignments and relevant information for a basic piscem bulk
/// record.
#[derive(Debug)]
pub struct PiscemBulkReadRecord {
    pub frag_type: u8,
    pub dirs: Vec<MappedFragmentOrientation>,
    pub refs: Vec<u32>,
    pub positions: Vec<u32>,
    pub frag_lengths: Vec<u16>,
}

#[derive(Debug)]
pub struct AtacSeqReadRecord {
    pub bc: u64,
    pub start_pos: Vec<u32>,
    pub refs: Vec<u32>,
    pub frag_lengths: Vec<u16>,
    pub map_type: Vec<u8>
}

/// This trait represents a mapped read record that should be stored
/// in the [crate::chunk::Chunk] of a RAD file.  The [crate::chunk::Chunk] type is parameterized on
/// some concrete struct that must implement this [MappedRecord] trait.
/// This trat defines the necessary functions required to be able to parse
/// the read record from the underlying reader, as well as the associated
/// types that are necessary to provide the context to perform this parsing.
pub trait MappedRecord {
    /// the information necessary to be able to correctly
    /// parse a concrete instance of a struct implementing
    /// [MappedRecord] from an input stream. This should
    /// encapsulate any context necessary to perform such
    /// parsing.
    type ParsingContext;
    /// The information that should be returned if one wishes
    /// to peek at the next record in the input stream.
    type PeekResult;

    /// Peek into the provided buffer `buf`, and return the [Self::PeekResult] for this
    /// [MappedRecord].
    fn peek_record(buf: &[u8], ctx: &Self::ParsingContext) -> Self::PeekResult;

    /// Produce a [MappedRecord] by reading from `reader` using the provided `ctx`
    fn from_bytes_with_context<T: Read>(reader: &mut T, ctx: &Self::ParsingContext) -> Self;

    /// Write this [MappedRecord] to `writer` using the provided `ctx`; returns Ok(())
    /// on success and propagates any errors otherwise.
    fn write<W: Write>(&self, writer: &mut W, ctx: &Self::ParsingContext) -> anyhow::Result<()>;
}

/// This trait allows obtaining and passing along necessary information that
/// may be required for a [MappedRecord] to be properly parsed from a file.
/// Typically, this information will be relevant information about the tags
/// that are used for parsing these records. It gets information about the
/// file, read, and alignment-level [TagSection]s from the [crate::header::RadPrelude] and
/// can then copy any information that may be later necessary for parsing.
pub trait RecordContext {
    fn get_context_from_tag_section(
        ft: &TagSection,
        rt: &TagSection,
        at: &TagSection,
    ) -> anyhow::Result<Self>
    where
        Self: Sized;
}

/// context needed to read an alevin-fry record
/// (the types of the barcode and umi)
#[derive(Debug, Clone)]
pub struct AlevinFryRecordContext {
    pub bct: RadIntId,
    pub umit: RadIntId,
}

impl RecordContext for AlevinFryRecordContext {
    /// Currently, the [AlevinFryRecordContext] only cares about and provides the read tags that
    /// correspond to the types used to encode the barcode and the UMI. Here, these are parsed from the
    /// corresponding [TagSection].
    fn get_context_from_tag_section(
        _ft: &TagSection,
        rt: &TagSection,
        _at: &TagSection,
    ) -> anyhow::Result<Self> {
        // the tags we expect to exist
        let bct = rt
            .get_tag_type("b")
            .expect("alevin-fry record context requires a \'b\' read-level tag");
        let umit = rt
            .get_tag_type("u")
            .expect("alevin-fry record context requires a \'u\' read-level tag");
        if let (RadType::Int(x), RadType::Int(y)) = (bct, umit) {
            Ok(Self { bct: x, umit: y })
        } else {
            bail!("alevin-fry record context requires that b and u tags are of type RadType::Int");
        }
    }
}

impl AlevinFryRecordContext {
    /// Create a new AlevinFryRecordContext from the barcode and umi [RadIntId] types.
    pub fn from_bct_umit(bct: RadIntId, umit: RadIntId) -> Self {
        Self { bct, umit }
    }
}

/// Context necessary for reading a piscem bulk record
#[derive(Debug, Clone)]
pub struct PiscemBulkRecordContext {
    pub frag_map_t: RadIntId,
}

impl RecordContext for PiscemBulkRecordContext {
    fn get_context_from_tag_section(
        _ft: &TagSection,
        rt: &TagSection,
        _at: &TagSection,
    ) -> anyhow::Result<Self> {
        let frag_map_t = rt
            .get_tag_type("frag_map_type")
            .expect("psicem bulk record context requires a \"frag_map_type\" read-level tag");
        if let RadType::Int(x) = frag_map_t {
            Ok(Self { frag_map_t: x })
        } else {
            bail!("piscem bulk record context requries that \"frag_map_type\" tag is of type RadType::Int");
        }
    }
}

impl MappedRecord for PiscemBulkReadRecord {
    type ParsingContext = PiscemBulkRecordContext;
    type PeekResult = Option<u64>;

    #[inline]
    fn from_bytes_with_context<T: Read>(reader: &mut T, ctx: &Self::ParsingContext) -> Self {
        const MASK_LOWER_30_BITS: u32 = 0xC0000000;
        const MASK_UPPER_2_BITS: u32 = 0x3FFFFFFF;
        let mut rbuf = [0u8; 255];

        reader.read_exact(&mut rbuf[0..4]).unwrap();
        let na = rbuf.pread::<u32>(0).unwrap();
        let fmt = rad_io::read_into_u64(reader, &ctx.frag_map_t);
        let f = MappingType::from_u8(fmt as u8);

        let mut rec = Self {
            frag_type: fmt as u8,
            dirs: Vec::with_capacity(na as usize),
            refs: Vec::with_capacity(na as usize),
            positions: Vec::with_capacity(na as usize),
            frag_lengths: Vec::with_capacity(na as usize),
        };

        for _ in 0..(na as usize) {
            reader.read_exact(&mut rbuf[0..4]).unwrap();
            let v = rbuf.pread::<u32>(0).unwrap();

            let dir_int = (v & MASK_LOWER_30_BITS) >> 30;
            let dir = MappedFragmentOrientation::from_u32_paired_status(dir_int, f);
            rec.dirs.push(dir);
            rec.refs.push(v & MASK_UPPER_2_BITS);
            // position
            reader.read_exact(&mut rbuf[0..4]).unwrap();
            let pos = rbuf.pread::<u32>(0).unwrap();
            rec.positions.push(pos);
            // length
            reader.read_exact(&mut rbuf[0..2]).unwrap();
            let flen = rbuf.pread::<u16>(0).unwrap();
            rec.frag_lengths.push(flen);
        }

        rec
    }

    #[inline]
    fn peek_record(_buf: &[u8], _ctx: &Self::ParsingContext) -> Self::PeekResult {
        unimplemented!("Currently there is no implementation for peek_record for PiscemBulkReadRecord. This should not be needed");
    }

    #[inline]
    fn write<W: Write>(&self, writer: &mut W, _ctx: &Self::ParsingContext) -> anyhow::Result<()> {
        let na: u32 = self.refs.len().try_into()?;
        // first write the number of alignments
        writer
            .write_all(&na.to_le_bytes())
            .context("couldn't write number of alignments for record")?;

        let fmt: u8 = self.frag_type;
        writer
            .write_all(&fmt.to_le_bytes())
            .context("couldn't write frag_map_t for the record")?;

        for (dir, ref_idx, pos, length) in
            itertools::izip!(&self.dirs, &self.refs, &self.positions, &self.frag_lengths)
        {
            // pack info about the mapped type into the
            // higher order bits. First get the encoding
            // then shift it to the left.
            let encoded_dir: u32 = (*dir).into();
            let encoded_dir_idx: u32 = (encoded_dir << 30) | ref_idx;
            writer
                .write_all(&encoded_dir_idx.to_le_bytes())
                .context("couldn't write frag_map_type and ref for record")?;
            writer
                .write_all(&pos.to_le_bytes())
                .context("couldn't write position for record")?;
            writer
                .write_all(&length.to_le_bytes())
                .context("couldn't write fragment length for record")?;
        }
        Ok(())
    }
}

impl MappedRecord for AlevinFryReadRecord {
    type ParsingContext = AlevinFryRecordContext;
    type PeekResult = (u64, u64);

    #[inline]
    fn peek_record(buf: &[u8], ctx: &Self::ParsingContext) -> Self::PeekResult {
        let na_size = mem::size_of::<u32>();
        let bc_size = ctx.bct.bytes_for_type();

        let _na = buf.pread::<u32>(0).unwrap();

        let bc = match ctx.bct {
            RadIntId::U8 => buf.pread::<u8>(na_size).unwrap() as u64,
            RadIntId::U16 => buf.pread::<u16>(na_size).unwrap() as u64,
            RadIntId::U32 => buf.pread::<u32>(na_size).unwrap() as u64,
            RadIntId::U64 => buf.pread::<u64>(na_size).unwrap(),
        };
        let umi = match ctx.umit {
            RadIntId::U8 => buf.pread::<u8>(na_size + bc_size).unwrap() as u64,
            RadIntId::U16 => buf.pread::<u16>(na_size + bc_size).unwrap() as u64,
            RadIntId::U32 => buf.pread::<u32>(na_size + bc_size).unwrap() as u64,
            RadIntId::U64 => buf.pread::<u64>(na_size + bc_size).unwrap(),
        };
        (bc, umi)
    }

    #[inline]
    fn from_bytes_with_context<T: Read>(reader: &mut T, ctx: &Self::ParsingContext) -> Self {
        let mut rbuf = [0u8; 255];

        let (bc, umi, na) = Self::from_bytes_record_header(reader, &ctx.bct, &ctx.umit);

        let mut rec = Self {
            bc,
            umi,
            dirs: Vec::with_capacity(na as usize),
            refs: Vec::with_capacity(na as usize),
        };

        for _ in 0..(na as usize) {
            reader.read_exact(&mut rbuf[0..4]).unwrap();
            let v = rbuf.pread::<u32>(0).unwrap();
            let dir = (v & utils::MASK_LOWER_31_U32) != 0;
            rec.dirs.push(dir);
            rec.refs.push(v & utils::MASK_TOP_BIT_U32);
        }
        rec
    }

    #[inline]
    fn write<W: Write>(&self, writer: &mut W, ctx: &Self::ParsingContext) -> anyhow::Result<()> {
        let na: u32 = self.refs.len() as u32;
        RadIntId::U32
            .write_to(na, writer)
            .context("couldn't write number of alignments for record")?;
        ctx.bct
            .write_to(self.bc, writer)
            .context("couldn't write bc field for record")?;
        ctx.umit
            .write_to(self.umi, writer)
            .context("couldn't write umi field for record")?;

        for (dir, ref_idx) in itertools::izip!(&self.dirs, &self.refs) {
            let encoded_dir: u32 = if *dir { 1_u32 << 31 } else { 0_u32 };
            let encoded_dir_ref: u32 = ref_idx | encoded_dir;
            writer
                .write_all(&encoded_dir_ref.to_le_bytes())
                .context("couldn't write compressed_ori_refid for record")?;
        }
        Ok(())
    }
}

impl AlevinFryReadRecord {
    /// Returns `true` if this [AlevinFryReadRecord] contains no references and
    /// `false` otherwise.
    pub fn is_empty(&self) -> bool {
        self.refs.is_empty()
    }

    /// Obtains the next [AlevinFryReadRecord] in the stream from the reader `reader`.
    /// The barcode should be encoded with the [RadIntId] type `bct` and
    /// the umi should be encoded with the [RadIntId] type `umit`.
    pub fn from_bytes<T: Read>(reader: &mut T, bct: &RadIntId, umit: &RadIntId) -> Self {
        let mut rbuf = [0u8; 255];

        let (bc, umi, na) = Self::from_bytes_record_header(reader, bct, umit);

        let mut rec = Self {
            bc,
            umi,
            dirs: Vec::with_capacity(na as usize),
            refs: Vec::with_capacity(na as usize),
        };

        for _ in 0..(na as usize) {
            reader.read_exact(&mut rbuf[0..4]).unwrap();
            let v = rbuf.pread::<u32>(0).unwrap();
            let dir = (v & utils::MASK_LOWER_31_U32) != 0;
            rec.dirs.push(dir);
            rec.refs.push(v & utils::MASK_TOP_BIT_U32);
        }
        rec
    }

    /// Reads the record header, consisting of the number of the barcode,
    /// umi, and number of alignments for this record, from the provided `reader`,
    /// using the provided [RadIntId] description for the barcode and umi types.
    #[inline]
    pub fn from_bytes_record_header<T: Read>(
        reader: &mut T,
        bct: &RadIntId,
        umit: &RadIntId,
    ) -> (u64, u64, u32) {
        let mut rbuf = [0u8; 4];
        reader.read_exact(&mut rbuf).unwrap();
        let na = u32::from_le_bytes(rbuf); //.pread::<u32>(0).unwrap();
        let bc = rad_io::read_into_u64(reader, bct);
        let umi = rad_io::read_into_u64(reader, umit);
        (bc, umi, na)
    }

    /// Read the next [AlevinFryReadRecord] from `reader`, but retain only those
    /// alignment records that match the prescribed orientation provided in
    /// `expected_ori` (which is a [Strand]). This function assumes the
    /// read header has already been parsed, and just reads the raw
    /// record contents consisting of the references and directions.
    #[inline]
    pub fn from_bytes_with_header_keep_ori<T: Read>(
        reader: &mut T,
        bc: u64,
        umi: u64,
        na: u32,
        expected_ori: &Strand,
    ) -> Self {
        let mut rbuf = [0u8; 255];
        let mut rec = Self {
            bc,
            umi,
            dirs: Vec::with_capacity(na as usize),
            refs: Vec::with_capacity(na as usize),
        };

        for _ in 0..(na as usize) {
            reader.read_exact(&mut rbuf[0..4]).unwrap();
            let v = rbuf.pread::<u32>(0).unwrap();

            // fw if the leftmost bit is 1, otherwise rc
            let strand = if (v & utils::MASK_LOWER_31_U32) > 0 {
                Strand::Forward
            } else {
                Strand::Reverse
            };

            if expected_ori.same(&strand) || expected_ori.is_unknown() {
                rec.refs.push(v & utils::MASK_TOP_BIT_U32);
            }
        }

        // make sure these are sorted in this step.
        rec.refs.sort_unstable();
        rec
    }

    /// Read the next [AlevinFryReadRecord], including the header, from `reader`, but
    /// retain only those alignment records that match the prescribed
    /// orientation provided in `expected_ori` (which is a [Strand]).
    #[inline]
    pub fn from_bytes_keep_ori<T: Read>(
        reader: &mut T,
        bct: &RadIntId,
        umit: &RadIntId,
        expected_ori: &Strand,
    ) -> Self {
        let (bc, umi, na) = Self::from_bytes_record_header(reader, bct, umit);
        Self::from_bytes_with_header_keep_ori(reader, bc, umi, na, expected_ori)
    }
}

<<<<<<< HEAD
#[derive(Debug, Clone)]
pub struct AtacSeqRecordContext {
    pub bct: RadIntId
}

impl RecordContext for AtacSeqRecordContext {
    /// Currently, the [AtacSeqRecordContext] only cares about and provides the read tags that
    /// correspond to the length of the barcode. Here, these are parsed from the
    /// corresponding [TagSection].
    fn get_context_from_tag_section(
        _ft: &TagSection,
        rt: &TagSection,
        _at: &TagSection,
    ) -> anyhow::Result<Self> {
        // the tags we expect to exist
        let bct = rt
            .get_tag_type("barcode")
            .expect("atac-reader record context requires a \'barcode\' read-level tag");
        
        if let RadType::Int(x) = bct {
            Ok(Self { bct: x})
        } else {
            bail!("atac-reader record context requires that barcode tags are of type RadType::Int");
        }
    }
}

impl AtacSeqRecordContext {
    pub fn from_bct(bct: RadIntId) -> Self {
        Self { bct }
    }
}

impl MappedRecord for AtacSeqReadRecord {
    type ParsingContext = AtacSeqRecordContext;
    type PeekResult = u64;

    #[inline]
    fn peek_record(buf: &[u8], ctx: &Self::ParsingContext) -> Self::PeekResult {
        let na_size = mem::size_of::<u32>();
        // let bc_size = ctx.bct.bytes_for_type();

        let _na = buf.pread::<u32>(0).unwrap();

        let bc = match ctx.bct {
            RadIntId::U8 => buf.pread::<u8>(na_size).unwrap() as u64,
            RadIntId::U16 => buf.pread::<u16>(na_size).unwrap() as u64,
            RadIntId::U32 => buf.pread::<u32>(na_size).unwrap() as u64,
            RadIntId::U64 => buf.pread::<u64>(na_size).unwrap(),
        };
        
        bc
    }

    #[inline]
    fn from_bytes_with_context<T: Read>(reader: &mut T, ctx: &Self::ParsingContext) -> Self {
        let mut rbuf = [0u8; 255];

        let (bc, na) = Self::from_bytes_record_header(reader, &ctx.bct);
        let mut rec = Self {
            bc,
            refs: Vec::with_capacity(na as usize),
            map_type: Vec::with_capacity(na as usize),
            start_pos: Vec::with_capacity(na as usize),
            frag_lengths: Vec::with_capacity(na as usize)
        };

        for _ in 0..(na as usize) {
            reader.read_exact(&mut rbuf[0..4]).unwrap();
            let ref_id = rbuf.pread::<u32>(0).unwrap();
            // println!("ref_id {}", ref_id);
            rec.refs.push(ref_id);
            reader.read_exact(&mut rbuf[0..1]).unwrap();
            let map_type = rbuf.pread::<u8>(0).unwrap();
            // println!("type {}", map_type);
            rec.map_type.push(map_type);
            reader.read_exact(&mut rbuf[0..4]).unwrap();
            let start_pos = rbuf.pread::<u32>(0).unwrap();
            rec.start_pos.push(start_pos);
            // println!("start_pos {}", start_pos);
            reader.read_exact(&mut rbuf[0..2]).unwrap();
            let frag_length = rbuf.pread::<u16>(0).unwrap();
            rec.frag_lengths.push(frag_length);
            // println!("frag {}", frag_length);
            
        }
        rec
    }
}

impl AtacSeqReadRecord {
    /// Returns `true` if this [AtacSeqReadRecord] contains no references and
    /// `false` otherwise.
    pub fn is_empty(&self) -> bool {
        self.refs.is_empty()
    }

    /// Obtains the next [AtacSeqReadRecord] in the stream from the reader `reader`.
    /// The barcode should be encoded with the [RadIntId] type `bct` and
    pub fn from_bytes<T: Read>(reader: &mut T, bct: &RadIntId) -> Self {
        let mut rbuf = [0u8; 255];

        let (bc, na) = Self::from_bytes_record_header(reader, bct);

        let mut rec = Self {
            bc,
            refs: Vec::with_capacity(na as usize),
            map_type: Vec::with_capacity(na as usize),
            start_pos: Vec::with_capacity(na as usize),
            frag_lengths: Vec::with_capacity(na as usize)
        };

        for _ in 0..(na as usize) {
            reader.read_exact(&mut rbuf[0..4]).unwrap();
            let ref_id = rbuf.pread::<u32>(0).unwrap();
            
            rec.refs.push(ref_id);
            reader.read_exact(&mut rbuf[0..1]).unwrap();
            let map_type = rbuf.pread::<u8>(0).unwrap();
            
            rec.map_type.push(map_type);
            reader.read_exact(&mut rbuf[0..4]).unwrap();
            let start_pos = rbuf.pread::<u32>(0).unwrap();
            
            rec.start_pos.push(start_pos);
            reader.read_exact(&mut rbuf[0..2]).unwrap();
            let frag_length = rbuf.pread::<u16>(0).unwrap();
            rec.frag_lengths.push(frag_length);
            
        }
        rec
    }

    #[inline]
    pub fn from_bytes_record_header<T: Read>(
        reader: &mut T,
        bct: &RadIntId
    ) -> (u64, u32) {
        let mut rbuf = [0u8; 4];
        reader.read_exact(&mut rbuf).unwrap();
        let na = u32::from_le_bytes(rbuf); //.pread::<u32>(0).unwrap();
        let bc = rad_io::read_into_u64(reader, bct);
        (bc, na)
=======
#[cfg(test)]
mod tests {
    use crate::rad_types::{RadIntId, TagSection, TagSectionLabel};
    use crate::rad_types::{RadType, TagDesc};
    use crate::record::{AlevinFryReadRecord, AlevinFryRecordContext, MappedRecord, RecordContext};
    use std::io::Cursor;

    #[test]
    fn can_write_af_record() {
        let rec = AlevinFryReadRecord {
            bc: 12345_u64,
            umi: 6789_u64,
            dirs: vec![true, true, true, false],
            refs: vec![123, 456, 78, 910],
        };

        let ft = TagSection::new_with_label(TagSectionLabel::FileTags);
        let mut rt = TagSection::new_with_label(TagSectionLabel::ReadTags);
        rt.add_tag_desc(TagDesc {
            name: "b".to_string(),
            typeid: RadType::Int(RadIntId::U32),
        });
        rt.add_tag_desc(TagDesc {
            name: "u".to_string(),
            typeid: RadType::Int(RadIntId::U32),
        });
        let at = TagSection::new_with_label(TagSectionLabel::AlignmentTags);

        let ctx = AlevinFryRecordContext::get_context_from_tag_section(&ft, &rt, &at).unwrap();

        let mut buf: Vec<u8> = Vec::new();
        rec.write(&mut buf, &ctx).expect("couldn't write record");

        let mut cursor = Cursor::new(buf);
        let new_rec = AlevinFryReadRecord::from_bytes_with_context(&mut cursor, &ctx);

        //println!("rec = {:?}, new_rec = {:?}", rec, new_rec);
        assert_eq!(rec, new_rec);
>>>>>>> c71d9663
    }
}<|MERGE_RESOLUTION|>--- conflicted
+++ resolved
@@ -426,7 +426,6 @@
     }
 }
 
-<<<<<<< HEAD
 #[derive(Debug, Clone)]
 pub struct AtacSeqRecordContext {
     pub bct: RadIntId
@@ -570,7 +569,9 @@
         let na = u32::from_le_bytes(rbuf); //.pread::<u32>(0).unwrap();
         let bc = rad_io::read_into_u64(reader, bct);
         (bc, na)
-=======
+    }
+}
+
 #[cfg(test)]
 mod tests {
     use crate::rad_types::{RadIntId, TagSection, TagSectionLabel};
@@ -609,6 +610,5 @@
 
         //println!("rec = {:?}, new_rec = {:?}", rec, new_rec);
         assert_eq!(rec, new_rec);
->>>>>>> c71d9663
-    }
-}+    }
+}
